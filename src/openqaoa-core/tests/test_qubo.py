--- conflicted
+++ resolved
@@ -15,11 +15,8 @@
     PortfolioOptimization,
     MIS,
     BinPacking,
-<<<<<<< HEAD
     SK,
-=======
     KColor,
->>>>>>> 82986a8b
 )
 from openqaoa.utilities import convert2serialize
 from openqaoa.problems.helper_functions import create_problem_from_dict
@@ -53,11 +50,8 @@
             ),
             "bin_packing": BinPacking.random_instance(),
             "portfolio_optimization": PortfolioOptimization.random_instance(),
-<<<<<<< HEAD
             "sherrington_kirkpatrick": SK.random_instance(n_nodes=randint(2, 10)),
-=======
             "k_color":KColor.random_instance(n_nodes=randint(3, 8), k=randint(2, 5)),
->>>>>>> 82986a8b
         }
         qubo_random_instances = {
             k: v.qubo for k, v in problems_random_instances.items()
@@ -140,13 +134,10 @@
                 "num_assets",
                 "budget",
             ],
-<<<<<<< HEAD
             "sherrington_kirkpatrick": [
                 "problem_type",
                 "G"],
-=======
             "k_color": ["problem_type", "G", "k", "penalty"],
->>>>>>> 82986a8b
             "generic_qubo": ["problem_type"],
         }
 
