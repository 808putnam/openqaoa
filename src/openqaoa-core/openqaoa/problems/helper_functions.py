--- conflicted
+++ resolved
@@ -47,11 +47,8 @@
         "vehicle_routing": VRP,
         "maximal_independent_set": MIS,
         "bin_packing": BinPacking,
-<<<<<<< HEAD
         "k_color": KColor,
-=======
         "portfolio_optimization": PortfolioOptimization,
->>>>>>> af96a54c
     }
 
     # check if the problem type is in the mapper
