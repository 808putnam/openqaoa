import warnings
import unittest

import numpy as np
import networkx as nx
import openqaoa.optimizers.pennylane as pl
import copy
import inspect

from openqaoa.workflows.optimizer import QAOA
from openqaoa.devices import create_device
from openqaoa.optimizers.training_vqa import PennyLaneOptimizer
from openqaoa.optimizers.pennylane.optimization_methods_pennylane import AVAILABLE_OPTIMIZERS
from openqaoa.derivative_functions import derivative
from openqaoa.optimizers.logger_vqa import Logger
from openqaoa.qaoa_parameters import create_qaoa_variational_params, QAOACircuitParams, PauliOp, Hamiltonian
from openqaoa.utilities import X_mixer_hamiltonian
from openqaoa.backends.qaoa_backend import get_qaoa_backend
from openqaoa.optimizers import get_optimizer
from openqaoa.qfim import qfim as Qfim
from openqaoa.problems import QUBO, MinimumVertexCover


#list of optimizers to test, pennylane optimizers
list_optimizers = PennyLaneOptimizer.PENNYLANE_OPTIMIZERS

#create a problem
g = nx.circulant_graph(4, [1])
problem = MinimumVertexCover(g, field =1.0, penalty=10)
qubo_problem_1 = problem.get_qubo_problem()
qubo_problem_2 = QUBO.random_instance(5)
qubo_problem_3 = QUBO.random_instance(6)


class TestPennylaneOptimizers(unittest.TestCase):

    def setUp(self):
        
        self.log = Logger({'func_evals': 
                           {
                               'history_update_bool': False, 
                               'best_update_string': 'HighestOnly'
                           },
                           'jac_func_evals':
                           {
                               'history_update_bool': False, 
                               'best_update_string': 'HighestOnly'
                           },
                           'qfim_func_evals': 
                           {
                               'history_update_bool': False, 
                               'best_update_string': 'HighestOnly'
                           }
                          }, 
                          {
                              'root_nodes': ['func_evals', 'jac_func_evals', 
                                             'qfim_func_evals'], 
                              'best_update_structure': []
                          })
        
        self.log.log_variables({'func_evals': 0, 'jac_func_evals': 0, 'qfim_func_evals': 0})

    def _run_method_workflows(self, method, problem):
        " helper function to run the test for any method using workflows"
        q = QAOA()
        q.set_classical_optimizer(method=method, maxiter=3, jac='finite_difference')
        q.compile(problem) 
        q.optimize()

        assert len(q.results.most_probable_states['solutions_bitstrings'][0]) > 0

    def _run_method_manual(self, method, problem):
        " helper function tu run the test for any method using manual mode"

        cost_hamil = problem.hamiltonian
        mixer_hamil = X_mixer_hamiltonian(n_qubits=problem.n)
        circuit_params = QAOACircuitParams(cost_hamil, mixer_hamil, p=2)
        device = create_device('local','vectorized')
        backend_obj_vectorized = get_qaoa_backend(circuit_params,device)
        variate_params = create_qaoa_variational_params(circuit_params, 'standard', 'ramp')
        niter = 5
        grad_stepsize = 0.0001
        stepsize = 0.001

        # declare needed functions
        jac = derivative(backend_obj_vectorized, variate_params, self.log, 
                    'gradient', 'finite_difference', 
                    {'stepsize': grad_stepsize})
        qfim = Qfim(backend_obj_vectorized, variate_params, self.log)   


        # Optimize
        vector_optimizer = get_optimizer(backend_obj_vectorized, variate_params, optimizer_dict={
                                        'method': method, 'jac': jac, 'maxiter': niter, 'qfim': qfim,
                                        'optimizer_options' : {'stepsize': stepsize}})
        vector_optimizer()

        # saving the results
        results = vector_optimizer.qaoa_result

        assert len(results.most_probable_states['solutions_bitstrings'][0]) == problem.n

    def test_pennylane_optimizers_workflows(self):
        " function to run the tests for pennylane optimizers, workflows"

        i = 0
        for problem in [qubo_problem_3, qubo_problem_2, qubo_problem_1]:
            for opt in list_optimizers:
                self._run_method_workflows(opt, problem)
                i += 1

        assert i == 3*len(list_optimizers)

    def test_pennylane_optimizers_manual(self):
        " function to run the tests for pennylane optimizers, manual mode"

        i = 0
        for problem in [qubo_problem_3, qubo_problem_2, qubo_problem_1]:
            for opt in list_optimizers:
                self._run_method_manual(opt, problem)
                i += 1

        assert i == 3*len(list_optimizers)

    def _pennylane_step(self, params_array, cost, optimizer, method, jac, qfim):
        " helper function to run a setp of the pennylane optimizer"
        params_array = pl.numpy.array(params_array, requires_grad=True)
        if method in ['pennylane_adagrad', 'pennylane_adam', 'pennylane_vgd', 'pennylane_momentum', 'pennylane_nesterov_momentum', 'pennylane_rmsprop']:
            x, y = optimizer.step_and_cost(cost, params_array, grad_fn=jac)
        if method in ['pennylane_rotosolve']: 
            x, y = optimizer.step_and_cost(
                                            cost, params_array,
                                            nums_frequency={'params': {(i,):1 for i in range(params_array.size)}},
                                           )
        if method in ['pennylane_spsa']:       
            x, y = optimizer.step_and_cost(cost, params_array)

        return x, y

    def test_step_and_cost(self):
        " function to run the tests for steps of pennylane optimizers "

        # define some problem
        cost_hamil = Hamiltonian([PauliOp('ZZ', (0, 1)), PauliOp('ZZ', (1, 2)), PauliOp(
            'ZZ', (0, 3)), PauliOp('Z', (2,)), PauliOp('Z', (1,))], [1, 1.1, 1.5, 2, -0.8], 0.8)
        mixer_hamil = X_mixer_hamiltonian(n_qubits=4)
        circuit_params = QAOACircuitParams(cost_hamil, mixer_hamil, p=2)
        device = create_device('local','vectorized')
        backend_obj_vectorized = get_qaoa_backend(circuit_params,device)
        variate_params = create_qaoa_variational_params(circuit_params, 'standard', 'ramp')
        niter = 5
        grad_stepsize = 0.0001
        stepsize = 0.001

        # declare needed functions
        jac = derivative(backend_obj_vectorized, variate_params, self.log, 
                    'gradient', 'finite_difference', 
                    {'stepsize': grad_stepsize})
        qfim = Qfim(backend_obj_vectorized, variate_params, self.log)   
        def cost(params):
            variate_params.update_from_raw(params)
            return np.real(backend_obj_vectorized.expectation(variate_params))

        i = 0
        for method in list_optimizers:
        
            pennylane_method = method

            # copy the parameters
            x0 = copy.deepcopy(variate_params.raw().copy())

            # Optimize with the implemented optimizer in OpenQAOA
            vector_optimizer = get_optimizer(backend_obj_vectorized, variate_params, optimizer_dict={
                                            'method': method, 'jac': jac, 'maxiter': niter, 'qfim': qfim,
                                            'optimizer_options' : {'stepsize': stepsize}})
            vector_optimizer()

            # formatting the data
<<<<<<< HEAD
            y_opt = vector_optimizer.qaoa_result.intermediate['intermediate cost'][1:4]
            if pennylane_method in ['pennylane_rotosolve']: y_opt = vector_optimizer.qaoa_result.intermediate['intermediate cost'][4:40:12]
=======
            y_opt = vector_optimizer.qaoa_result.intermediate['cost'][1:4]
            if pennylane_method in ['rotosolve']: y_opt = vector_optimizer.qaoa_result.intermediate['cost'][4:40:12]
>>>>>>> 46c654e2

            # get optimizer to try
            optimizer = AVAILABLE_OPTIMIZERS[pennylane_method]
            #get optimizer arguments
            arguments = inspect.signature(optimizer).parameters.keys()

            #check if stepsize is in the optimizer arguments
            options = {}
            if 'stepsize' in arguments: options['stepsize'] = stepsize
            if 'maxiter'  in arguments: options['maxiter'] = niter

            #pass the argument to the optimizer
            optimizer = optimizer(**options) 

            # reinitialize variables
            variate_params.update_from_raw(x0)
            x0 = variate_params.raw().copy()
            y0 = cost(x0)

            # compute steps (depends on the optimizer)
            x1, y1 = self._pennylane_step(x0, cost, optimizer, pennylane_method, jac, qfim)
            x2, y2 = self._pennylane_step(x1, cost, optimizer, pennylane_method, jac, qfim)
            x3, y3 = self._pennylane_step(x2, cost, optimizer, pennylane_method, jac, qfim)

            # list of results
            y = [y1, y2, y3]

            # check that the results are ok
            if pennylane_method in ['pennylane_spsa']: 
                assert np.sum(np.abs(np.array(y)) >= 0) == 3
            else:
                for yi, y_opt_i in zip(y, y_opt):
                    assert np.isclose(yi, y_opt_i, rtol=0.001, atol=0.001)

            i += 1                

        assert i == len(list_optimizers)


if __name__ == "__main__":
    with warnings.catch_warnings():
        warnings.simplefilter('ignore', category=PendingDeprecationWarning)
        unittest.main()<|MERGE_RESOLUTION|>--- conflicted
+++ resolved
@@ -176,13 +176,8 @@
             vector_optimizer()
 
             # formatting the data
-<<<<<<< HEAD
-            y_opt = vector_optimizer.qaoa_result.intermediate['intermediate cost'][1:4]
-            if pennylane_method in ['pennylane_rotosolve']: y_opt = vector_optimizer.qaoa_result.intermediate['intermediate cost'][4:40:12]
-=======
             y_opt = vector_optimizer.qaoa_result.intermediate['cost'][1:4]
-            if pennylane_method in ['rotosolve']: y_opt = vector_optimizer.qaoa_result.intermediate['cost'][4:40:12]
->>>>>>> 46c654e2
+            if pennylane_method in ['pennylane_rotosolve']: y_opt = vector_optimizer.qaoa_result.intermediate['cost'][4:40:12]
 
             # get optimizer to try
             optimizer = AVAILABLE_OPTIMIZERS[pennylane_method]
