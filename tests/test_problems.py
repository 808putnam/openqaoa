import unittest
import networkx as nx
import numpy as np
from random import randint, random
from openqaoa.problems import (
    NumberPartition,
    QUBO,
    TSP,
    Knapsack,
    ShortestPath,
    SlackFreeKnapsack,
    MaximumCut,
    MinimumVertexCover,
<<<<<<< HEAD
    VRP,
=======
    PortfolioOptimization,
>>>>>>> 7c007afd
    MIS,
    BinPacking,
)
from openqaoa.utilities import convert2serialize
from openqaoa.problems.helper_functions import create_problem_from_dict


def terms_list_equality(terms_list1, terms_list2):
    """
    Check the terms equality between two terms list
    where the order of edges do not matter.
    """
    if len(terms_list1) != len(terms_list2):
        bool = False
    else:
        for term1, term2 in zip(terms_list1, terms_list2):
            bool = True if (term1 == term2 or term1 == term2[::-1]) else False

    return bool


def terms_list_isclose(terms_list1, terms_list2):
    """
    Check if the distance between two terms list
    where the order of edges do not matter.
    """
    if len(terms_list1) != len(terms_list2):
        bool = False
    else:
        for term1, term2 in zip(terms_list1, terms_list2):
            bool = (
                True
                if np.isclose(term1, term2) or np.isclose(term1, term2[::-1])
                else False
            )

    return bool


class TestProblem(unittest.TestCase):
    # TESTING QUBO CLASS METHODS
    def test_qubo_terms_and_weight_same_size(self):
        """
        Test that creating a QUBO problem with invalid terms and weights
        sizes raises an exception and check the constant is detected correctly
        """
        n = 2
        terms_wrong = [[0], [1]]
        terms_correct = [[0], [1], []]
        weights = [1, 2, 3]

        with self.assertRaises(ValueError):
            qubo_problem = QUBO(n, terms_wrong, weights)

        qubo_problem = QUBO(n, terms_correct, weights)
        self.assertEqual(qubo_problem.constant, 3)

    def test_qubo_cleaning_terms(self):
        """Test that cleaning terms works for a QUBO problem"""
        terms = [[1, 2], [0], [2, 3], [2, 1], [0]]
        weights = [3, 4, -3, -2, -1]

        cleaned_terms = [[1, 2], [0], [2, 3]]
        self.assertEqual(QUBO.clean_terms_and_weights(terms, weights)[0], cleaned_terms)

    def test_qubo_cleaning_weights(self):
        """Test that cleaning weights works for a QUBO problem"""
        terms = [[1, 2], [0], [2, 3], [2, 1], [0]]
        weights = [3, 4, -3, -2, -1]

        cleaned_weights = [1, 3, -3]
        self.assertEqual(
            QUBO.clean_terms_and_weights(terms, weights)[1], cleaned_weights
        )

    def test_qubo_ising_conversion(self):
        """Test that conversion to Ising formulation works for a QUBO problem"""
        # Small instance
        n = 2
        terms = [[1, 1], [0, 0]]
        weights = [3, 4]

        expected_ising_terms = [[0], [1], []]
        expected_ising_weights = [-2, -1.5, 3.5]

        ising_terms, ising_weights = QUBO.convert_qubo_to_ising(n, terms, weights)
        self.assertEqual(expected_ising_terms, ising_terms)
        self.assertEqual(expected_ising_weights, ising_weights)

        # Larger instance
        n = 4
        terms = [[1, 2], [0], [2, 3], [2, 1], [0]]
        weights = [3, 4, -3, -2, -1]

        expected_ising_terms = [[1, 2], [2, 3], [2, 1], [0], [1], [2], [3], []]
        expected_ising_weights = [0.75, -0.75, -0.5, -1.5, -0.25, 0.5, 0.75, 1.0]

        ising_terms, ising_weights = QUBO.convert_qubo_to_ising(n, terms, weights)
        self.assertEqual(expected_ising_terms, ising_terms)
        self.assertEqual(expected_ising_weights, ising_weights)

    def test_qubo_type_checking(self):
        """
        Checks if the type-checking returns the right error.
        """

        # n type-check
        n_list = [1.5, "test", [], (), {}, np.array(1)]
        terms = [[0], []]
        weights = [1, 2]

        with self.assertRaises(TypeError) as e:
            for each_n in n_list:
                QUBO(each_n, terms, weights)
            self.assertEqual(
                "The input parameter, n, has to be of type int", str(e.exception)
            )

        n_list = [-1, 0]
        with self.assertRaises(TypeError) as e:
            for each_n in n_list:
                QUBO(each_n, terms, weights)
            self.assertEqual(
                "The input parameter, n, must be a positive integer greater than 0",
                str(e.exception),
            )

        # weights type-check
        n = 1
        terms = [[0], []]
        weights_list = [{"test": "oh", "test1": "oh"}, np.array([1, 2])]

        for each_weights in weights_list:
            with self.assertRaises(TypeError) as e:
                QUBO(n, terms, each_weights)
            self.assertEqual(
                "The input parameter weights must be of type of list or tuple",
                str(e.exception),
            )

        weights_list = [["test", "oh"], [np.array(1), np.array(2)]]
        for each_weights in weights_list:
            with self.assertRaises(TypeError) as e:
                QUBO(n, terms, each_weights)
            self.assertEqual(
                "The elements in weights list must be of type float or int.",
                str(e.exception),
            )

        # terms type-check
        n = 1
        terms_list = [{"test": [0], "test1": []}]
        weights = [1, 2]
        for each_terms in terms_list:
            with self.assertRaises(TypeError) as e:
                QUBO(n, each_terms, weights)
            self.assertEqual(
                "The input parameter terms must be of type of list or tuple",
                str(e.exception),
            )

    def test_qubo_metadata(self):
        """Test that metadata is correctly stored"""
        qubo_problem = QUBO.random_instance(3)
        qubo_problem.set_metadata({"tag1": "value1", "tag2": "value2"})
        qubo_problem.set_metadata({"tag2": "value2.0"})

        assert (
            qubo_problem.metadata["tag1"] == "value1"
        ), "qubo metadata is not well set"
        assert (
            qubo_problem.metadata["tag2"] == "value2.0"
        ), "qubo metadata is not well set, should have overwritten previous value"

        error = False
        try:
            qubo_problem.set_metadata({"tag10": complex(1, 2)})
        except:
            error = True
        assert (
            error
        ), "Should have thrown an error when setting metadata that is not json serializable"

        error = False
        try:
            qubo_problem.set_metadata({(1, 2): "value"})
        except:
            error = True
        assert (
            error
        ), "Should have thrown an error when setting key metadata that is not json serializable"

    def test_qubo_problem_instance_serializable(self):
        """test that when problem instance is not serializable, it throws an error"""

        qubo = QUBO.random_instance(3)

        error = False
        try:
            qubo.problem_instance = {"tag10": complex(1, 2)}
        except:
            error = True
        assert (
            error
        ), "Should have thrown an error when setting qubo problem instance that is not json serializable"

        error = False
        try:
            qubo.problem_instance = {(1, 2): "value"}
        except:
            error = True
        assert (
            error
        ), "Should have thrown an error when setting key qubo problem instance that is not json serializable"

    # TESTING NUMBER PARITION CLASS

    def test_number_partitioning_terms_weights_constant(self):
        """Test that Number Partitioning creates the correct terms, weights, constant"""
        list_numbers = [1, 2, 3]
        expected_terms = [[0, 1], [0, 2], [1, 2]]
        expected_weights = [4, 6, 12]
        expected_constant = 14

        np_problem = NumberPartition(list_numbers)
        qubo_problem = np_problem.qubo

        self.assertTrue(terms_list_equality(qubo_problem.terms, expected_terms))
        self.assertEqual(qubo_problem.weights, expected_weights)
        self.assertEqual(qubo_problem.constant, expected_constant)

    def test_number_partitioning_random_problem(self):
        """Test randomly generated NumberPartition problem"""
        # regenerate the same numbers randomly
        rng = np.random.default_rng(1234)
        random_numbers_list = list(map(int, rng.integers(1, 10, size=5)))
        manual_np_prob = NumberPartition(random_numbers_list).qubo

        np_prob_random = NumberPartition.random_instance(n_numbers=5, seed=1234).qubo

        self.assertTrue(terms_list_equality(np_prob_random.terms, manual_np_prob.terms))
        self.assertEqual(np_prob_random.weights, manual_np_prob.weights)
        self.assertEqual(np_prob_random.constant, manual_np_prob.constant)

    def test_num_part_type_checking(self):
        """
        Checks if the type-checking returns the right error.
        """

        # numbers type-check
        numbers_list = [(1, 2), {"test": 1, "test1": 2}, np.array([1, 2])]

        for each_number in numbers_list:
            with self.assertRaises(TypeError) as e:
                NumberPartition(numbers=each_number)
            self.assertEqual(
                "The input parameter, numbers, has to be a list", str(e.exception)
            )

        numbers_list = [[0.1, 1], [np.array(1), np.array(2)]]

        for each_number in numbers_list:
            with self.assertRaises(TypeError) as e:
                NumberPartition(numbers=each_number)
            self.assertEqual(
                "The elements in numbers list must be of type int.", str(e.exception)
            )

    # TESTING MAXIMUMCUT CLASS

    def test_maximumcut_terms_weights_constant(self):
        """Test that MaximumCut creates a correct QUBO from the provided graph"""

        gr = nx.generators.random_graphs.fast_gnp_random_graph(n=10, p=0.8)
        gr_edges = [list(edge) for edge in gr.edges()]
        gr_weights = [1] * len(gr_edges)

        maxcut_prob_qubo = MaximumCut(gr).qubo

        self.assertTrue(terms_list_equality(gr_edges, maxcut_prob_qubo.terms))
        self.assertEqual(gr_weights, maxcut_prob_qubo.weights)
        self.assertEqual(0, maxcut_prob_qubo.constant)

    def test_maximumcut_random_problem(self):
        """Test MaximumCut random instance method"""

        seed = 1234
        gr = nx.generators.random_graphs.fast_gnp_random_graph(n=10, p=0.8, seed=seed)
        maxcut_manual_prob = MaximumCut(gr).qubo

        np.random.seed(1234)
        maxcut_random_prob = MaximumCut.random_instance(
            n_nodes=10, edge_probability=0.8, seed=seed
        ).qubo

        self.assertTrue(
            terms_list_equality(maxcut_manual_prob.terms, maxcut_random_prob.terms)
        )
        self.assertEqual(maxcut_manual_prob.weights, maxcut_random_prob.weights)
        self.assertEqual(maxcut_manual_prob.constant, maxcut_random_prob.constant)

    def test_maximumcut_type_checking(self):
        """
        Checks if the type-checking returns the right error.
        """

        # graph type-check
        graph_list = [(1, 2), {"node1": 1, "node2": 2}, np.array([1, 2])]

        for each_graph in graph_list:
            with self.assertRaises(TypeError) as e:
                MaximumCut(G=each_graph)
            self.assertEqual(
                "Input problem graph must be a networkx Graph.", str(e.exception)
            )

    # TESTING KNAPSACK CLASS

    def test_knapsack_terms_weights_constant(self):
        """Test that Knapsack creates the correct QUBO problem"""

        values = [2, 4, 3, 5]
        weights = [3, 6, 9, 1]
        weight_capacity = 15
        n_qubits = len(values) + int(np.ceil(np.log2(weight_capacity)))
        penalty = 2 * max(values)
        knap_terms = [
            [0, 1],
            [0, 2],
            [0, 3],
            [1, 2],
            [1, 3],
            [2, 3],
            [4, 5],
            [4, 6],
            [4, 7],
            [5, 6],
            [5, 7],
            [6, 7],
            [0, 4],
            [0, 5],
            [0, 6],
            [0, 7],
            [1, 4],
            [1, 5],
            [1, 6],
            [1, 7],
            [2, 4],
            [2, 5],
            [2, 6],
            [2, 7],
            [3, 4],
            [3, 5],
            [3, 6],
            [3, 7],
            [0],
            [1],
            [2],
            [3],
            [4],
            [5],
            [6],
            [7],
        ]
        knap_weights = [
            10.0,
            20.0,
            40.0,
            40.0,
            80.0,
            160.0,
            90.0,
            135.0,
            15.0,
            270.0,
            30.0,
            45.0,
            15.0,
            30.0,
            45.0,
            5.0,
            30.0,
            60.0,
            90.0,
            10.0,
            60.0,
            120.0,
            180.0,
            20.0,
            120.0,
            240.0,
            360.0,
            40.0,
            -20.0,
            -40.0,
            -80.0,
            -160.0,
            -59.0,
            -118.0,
            -178.5,
            -17.5,
        ]
        knap_constant = 563.0

        knapsack_prob_qubo = Knapsack(values, weights, weight_capacity, penalty).qubo

        self.assertTrue(terms_list_equality(knap_terms, knapsack_prob_qubo.terms))
        self.assertEqual(knap_weights, knapsack_prob_qubo.weights)
        self.assertEqual(knap_constant, knapsack_prob_qubo.constant)
        self.assertEqual(n_qubits, knapsack_prob_qubo.n)

    def test_knapsack_random_problem(self):
        """Test random instance method of Knapsack problem class"""

        rng = np.random.default_rng(1234)
        n_items = 5
        values = list(map(int, rng.integers(1, n_items, size=n_items)))
        weights = list(map(int, rng.integers(1, n_items, size=n_items)))
        weight_capacity = int(
            rng.integers(np.min(weights) * n_items, np.max(weights) * n_items)
        )
        penalty = 2 * np.max(values)

        knap_manual = Knapsack(values, weights, weight_capacity, int(penalty)).qubo

        knap_random_instance = Knapsack.random_instance(n_items=n_items, seed=1234).qubo

        self.assertTrue(
            terms_list_equality(knap_manual.terms, knap_random_instance.terms)
        )
        self.assertEqual(knap_manual.weights, knap_random_instance.weights)
        self.assertEqual(knap_manual.constant, knap_random_instance.constant)
        self.assertEqual(knap_manual.n, knap_random_instance.n)

    def test_knapsack_random_problem_smallsize(self):
        """Test random instance method of Knapsack problem class"""

        rng = np.random.default_rng(1234)
        n_items = 3
        values = list(map(int, rng.integers(1, n_items, size=n_items)))
        weights = list(map(int, rng.integers(1, n_items, size=n_items)))
        weight_capacity = int(
            rng.integers(np.min(weights) * n_items, np.max(weights) * n_items)
        )
        penalty = 2 * np.max(values)

        knap_manual = Knapsack(values, weights, weight_capacity, int(penalty)).qubo

        knap_random_instance = Knapsack.random_instance(n_items=n_items, seed=1234).qubo

        self.assertTrue(
            terms_list_equality(knap_manual.terms, knap_random_instance.terms)
        )
        self.assertEqual(knap_manual.weights, knap_random_instance.weights)
        self.assertEqual(knap_manual.constant, knap_random_instance.constant)
        self.assertEqual(knap_manual.n, knap_random_instance.n)

    def test_knapsack_type_checking(self):
        """
        Checks if the type-checking returns the right error.
        """

        # values type-check
        weights = [1, 2]
        weight_capacity = 5
        penalty = 0.1
        values_list = [(1, 2), {"test": "oh", "test1": "oh"}, np.array([1, 2])]

        for each_values in values_list:
            with self.assertRaises(TypeError) as e:
                Knapsack(each_values, weights, weight_capacity, penalty)
            self.assertEqual(
                "The input parameter, values, has to be a list", str(e.exception)
            )

        values_list = [["test", "oh"], [np.array(1), np.array(2)], [0.1, 0.5]]
        for each_values in values_list:
            with self.assertRaises(TypeError) as e:
                Knapsack(each_values, weights, weight_capacity, penalty)
            self.assertEqual(
                "The elements in values list must be of type int.", str(e.exception)
            )

        # weights type-check
        values = [1, 2]
        weight_capacity = 5
        penalty = 0.1
        weights_list = [(1, 2), {"test": "oh", "test1": "oh"}, np.array([1, 2])]

        for each_weights in weights_list:
            with self.assertRaises(TypeError) as e:
                Knapsack(values, each_weights, weight_capacity, penalty)
            self.assertEqual(
                "The input parameter, weights, has to be a list", str(e.exception)
            )

        weights_list = [["test", "oh"], [np.array(1), np.array(2)], [0.1, 0.5]]
        for each_weights in weights_list:
            with self.assertRaises(TypeError) as e:
                Knapsack(values, each_weights, weight_capacity, penalty)
            self.assertEqual(
                "The elements in weights list must be of type int.", str(e.exception)
            )

        # weight capacity type-check
        values = [1, 2]
        weights = [1, 2]
        weight_capacity_list = [0.5, np.array(1), np.array(0.5), "oh"]
        penalty = 0.1

        for each_weight_capacity in weight_capacity_list:
            with self.assertRaises(TypeError) as e:
                Knapsack(values, weights, each_weight_capacity, penalty)
            self.assertEqual(
                "The input parameter, weight_capacity, has to be of type int",
                str(e.exception),
            )

        with self.assertRaises(TypeError) as e:
            Knapsack(values, weights, -1, penalty)
        self.assertEqual(
            "The input parameter, weight_capacity, must be a positive integer greater than 0",
            str(e.exception),
        )

        # penalty capacity type-check
        values = [1, 2]
        weights = [1, 2]
        penalty_list = [np.array(1), np.array(0.5), "oh"]
        weight_capacity = 5

        for each_penalty in penalty_list:
            with self.assertRaises(TypeError) as e:
                Knapsack(values, weights, weight_capacity, each_penalty)
            self.assertEqual(
                "The input parameter, penalty, has to be of type float or int",
                str(e.exception),
            )

    # TESTING SLACKFREEKNAPSACK CLASS

    def test_slackfreeknapsack_terms_weights_constant(self):
        """Test that SlackFree Knapsack creates the correct QUBO problem"""

        values = [2, 4, 3, 5]
        weights = [3, 6, 9, 1]
        weight_capacity = 15
        n_qubits = len(values)
        penalty = 2 * max(values)
        slknap_terms = [
            [0, 1],
            [0, 2],
            [0, 3],
            [1, 2],
            [1, 3],
            [2, 3],
            [0],
            [1],
            [2],
            [3],
        ]
        slknap_weights = [
            90.0,
            135.0,
            15.0,
            270.0,
            30.0,
            45.0,
            166.0,
            332.0,
            496.5,
            57.5,
        ]
        slknap_constant = 613.0

        slknapsack_prob_qubo = SlackFreeKnapsack(
            values, weights, weight_capacity, penalty
        ).qubo

        self.assertTrue(terms_list_equality(slknap_terms, slknapsack_prob_qubo.terms))
        self.assertEqual(slknap_weights, slknapsack_prob_qubo.weights)
        self.assertEqual(slknap_constant, slknapsack_prob_qubo.constant)
        self.assertEqual(n_qubits, slknapsack_prob_qubo.n)

    def test_slackfreeknapsack_random_problem(self):
        """Test random instance method of SlackFree Knapsack problem class"""

        rng = np.random.default_rng(1234)
        n_items = 5
        values = list(map(int, rng.integers(1, n_items, size=n_items)))
        weights = list(map(int, rng.integers(1, n_items, size=n_items)))
        weight_capacity = int(
            rng.integers(np.min(weights) * n_items, np.max(weights) * n_items)
        )
        penalty = 2 * np.max(values)

        slknap_manual = SlackFreeKnapsack(
            values, weights, weight_capacity, int(penalty)
        ).qubo

        slknap_random_instance = SlackFreeKnapsack.random_instance(
            n_items=n_items, seed=1234
        ).qubo

        self.assertTrue(
            terms_list_equality(slknap_manual.terms, slknap_random_instance.terms)
        )
        self.assertEqual(slknap_manual.weights, slknap_random_instance.weights)
        self.assertEqual(slknap_manual.constant, slknap_random_instance.constant)
        self.assertEqual(slknap_manual.n, slknap_random_instance.n)

    # TESTING MINIMUMVERTEXCOVER CLASS

    def test_mvc_terms_weights_constant(self):
        """Test terms,weights,constant of QUBO generated by MVC class"""

        mvc_terms = [
            [0, 3],
            [0, 4],
            [1, 2],
            [1, 3],
            [2, 4],
            [3, 4],
            [0],
            [1],
            [2],
            [3],
            [4],
        ]
        mvc_weights = [1.25, 1.25, 1.25, 1.25, 1.25, 1.25, 2.0, 2.0, 2.0, 3.25, 3.25]
        mvc_constant = 10.0

        gr = nx.generators.fast_gnp_random_graph(5, 0.8, seed=1234)
        mvc_prob = MinimumVertexCover(gr, field=1.0, penalty=5).qubo

        self.assertTrue(terms_list_equality(mvc_terms, mvc_prob.terms))
        self.assertEqual(mvc_weights, mvc_prob.weights)
        self.assertEqual(mvc_constant, mvc_prob.constant)

    def test_mvc_random_problem(self):
        """Test the random_instance method of MVC class"""
        mvc_terms = [
            [0, 3],
            [0, 4],
            [1, 2],
            [1, 3],
            [2, 4],
            [3, 4],
            [0],
            [1],
            [2],
            [3],
            [4],
        ]
        mvc_weights = [2.5, 2.5, 2.5, 2.5, 2.5, 2.5, 4.5, 4.5, 4.5, 7.0, 7.0]
        mvc_constant = 17.5

        mvc_prob_random = MinimumVertexCover.random_instance(
            n_nodes=5, edge_probability=0.8, seed=1234
        ).qubo

        self.assertTrue(terms_list_equality(mvc_terms, mvc_prob_random.terms))
        self.assertEqual(mvc_weights, mvc_prob_random.weights)
        self.assertEqual(mvc_constant, mvc_prob_random.constant)

    def test_mvc_type_checking(self):
        """
        Checks if the type-checking returns the right error.
        """

        # graph type-check
        graph_list = [(1, 2), {"node1": 1, "node2": 2}, np.array([1, 2])]
        field = 0.1
        penalty = 0.1

        for each_graph in graph_list:
            with self.assertRaises(TypeError) as e:
                MinimumVertexCover(each_graph, field, penalty)
            self.assertEqual(
                "Input problem graph must be a networkx Graph.", str(e.exception)
            )

        # field capacity type-check
        graph = nx.circulant_graph(6, [1])
        field_list = [np.array(1), np.array(0.5), "oh"]
        penalty = 0.1

        for each_field in field_list:
            with self.assertRaises(TypeError) as e:
                MinimumVertexCover(graph, each_field, penalty)
            self.assertEqual(
                "The input parameter, field, has to be of type float or int",
                str(e.exception),
            )

        # penalty capacity type-check
        graph = nx.circulant_graph(6, [1])
        field = 0.1
        penalty_list = [np.array(1), np.array(0.5), "oh"]

        for each_penalty in penalty_list:
            with self.assertRaises(TypeError) as e:
                MinimumVertexCover(graph, field, each_penalty)
            self.assertEqual(
                "The input parameter, penalty, has to be of type float or int",
                str(e.exception),
            )

    # TESTING TSP PROBLEM CLASS

    def test_tsp_terms_weights_constant(self):
        """Testing TSP problem creation"""
        city_coordinates = [(4, 1), (4, 4), (3, 3), (1, 3.5)]
        expected_terms = [
            [0, 3],
            [1, 4],
            [2, 5],
            [0, 6],
            [1, 7],
            [8, 2],
            [3, 6],
            [4, 7],
            [8, 5],
            [0, 1],
            [0, 2],
            [1, 2],
            [3, 4],
            [3, 5],
            [4, 5],
            [6, 7],
            [8, 6],
            [8, 7],
            [0, 4],
            [1, 3],
            [3, 7],
            [4, 6],
            [0, 5],
            [2, 3],
            [8, 3],
            [5, 6],
            [1, 5],
            [2, 4],
            [8, 4],
            [5, 7],
            [0],
            [1],
            [2],
            [3],
            [4],
            [5],
            [6],
            [7],
            [8],
        ]
        expected_weights = [
            3.905124837953327,
            3.905124837953327,
            3.905124837953327,
            3.905124837953327,
            3.905124837953327,
            3.905124837953327,
            3.905124837953327,
            3.905124837953327,
            3.905124837953327,
            3.905124837953327,
            3.905124837953327,
            3.905124837953327,
            3.905124837953327,
            3.905124837953327,
            3.905124837953327,
            3.905124837953327,
            3.905124837953327,
            3.905124837953327,
            0.3535533905932738,
            0.3535533905932738,
            0.7603453162872774,
            0.7603453162872774,
            0.3535533905932738,
            0.3535533905932738,
            0.5153882032022076,
            0.5153882032022076,
            0.7603453162872774,
            0.7603453162872774,
            0.5153882032022076,
            0.5153882032022076,
            -10.424148382787205,
            -9.797225258452029,
            -11.038545614372802,
            -10.038047089667756,
            -9.548132863497614,
            -10.361716714885624,
            -10.424148382787205,
            -9.797225258452029,
            -11.038545614372802,
        ]
        expected_constant = 62.51983851122417
        tsp_qubo = TSP(city_coordinates).qubo
        self.assertTrue(terms_list_equality(expected_terms, tsp_qubo.terms))
        self.assertEqual(expected_weights, tsp_qubo.weights)
        self.assertEqual(expected_constant, tsp_qubo.constant)

    def test_tsp_random_instance(self):
        """Testing the random_instance method of the TSP problem class"""
        rng = np.random.default_rng(1234)
        n_cities = 4

        box_size = np.sqrt(n_cities)
        city_coordinates = list(map(tuple, box_size * rng.random(size=(n_cities, 2))))

        tsp_prob = TSP(city_coordinates).qubo

        tsp_prob_random = TSP.random_instance(n_cities=n_cities, seed=1234).qubo

        self.assertTrue(terms_list_equality(tsp_prob_random.terms, tsp_prob.terms))
        self.assertEqual(tsp_prob_random.weights, tsp_prob.weights)
        self.assertEqual(tsp_prob_random.constant, tsp_prob.constant)

    def test_tsp_type_checking(self):
        """
        Checks if the type-checking returns the right error.
        """
        # If nothing is given, must return a ValueError
        with self.assertRaises(ValueError) as e:
            TSP()
        self.assertEqual(
            "Input missing: city coordinates, distance matrix or (weighted graph) required",
            str(e.exception),
        )

        # coordinates type-check
        coordinates_list = [(1, 2), {"test": "oh", "test1": "oh"}, np.array([1, 2])]

        for each_coordinates in coordinates_list:
            with self.assertRaises(TypeError) as e:
                TSP(each_coordinates)
            self.assertEqual("The coordinates should be a list", str(e.exception))

        coordinates_list = [[[1, 2], [2, 1]], [np.array([1, 2]), np.array([2, 1])]]
        for each_coordinates in coordinates_list:
            with self.assertRaises(TypeError) as e:
                TSP(each_coordinates)
            self.assertEqual(
                "The coordinates should be contained in a tuple", str(e.exception)
            )

        coordinates_list = [
            [("oh", "num"), ("num", "oh")],
            [(np.array(1), np.array(2)), (np.array(2), np.array(1))],
        ]
        for each_coordinates in coordinates_list:
            with self.assertRaises(TypeError) as e:
                TSP(each_coordinates)
            self.assertEqual(
                "The coordinates must be of type float or int", str(e.exception)
            )

        # coordinates type-check
        distance_matrices = [
            (1, 2),
            np.array([[1, 2], [3, 4]]),
            {"test": "oh", "test1": "oh"},
        ]

        for distance_matrix in distance_matrices:
            with self.assertRaises(TypeError) as e:
                TSP(distance_matrix=distance_matrix)
            self.assertEqual("The distance matrix should be a list", str(e.exception))

        # Distance matrix type-check
        distance_matrices = [[(1, 2), (2, 1)], [np.array([1, 2]), np.array([2, 1])]]
        for distance_matrix in distance_matrices:
            with self.assertRaises(TypeError) as e:
                TSP(distance_matrix=distance_matrix)
            self.assertEqual(
                "Each row in the distance matrix should be a list", str(e.exception)
            )

        distance_matrices = [
            [["oh", "num"], ["num", "oh"]],
            [[np.array(1), np.array(2)], [np.array(2), np.array(1)]],
        ]
        for distance_matrix in distance_matrices:
            with self.assertRaises(TypeError) as e:
                TSP(distance_matrix=distance_matrix)
            self.assertEqual(
                "The distance matrix entries must be of type float or int",
                str(e.exception),
            )

        distance_matrix = [[1, 2.3], [-2, 3]]
        with self.assertRaises(ValueError) as e:
            TSP(distance_matrix=distance_matrix)
        self.assertEqual("Distances should be positive", str(e.exception))

        # Graph type-check
        G = nx.complete_graph(5)
        for u, v in G.edges():
            G[u][v]["weight"] = "a"

        with self.assertRaises(TypeError) as e:
            TSP(G=G)
        self.assertEqual(
            "The edge weights must be of type float or int", str(e.exception)
        )

        for u, v in G.edges():
            G[u][v]["weight"] = -2.0

        with self.assertRaises(ValueError) as e:
            TSP(G=G)
        self.assertEqual("Edge weights should be positive", str(e.exception))

    # TESTING SHORTESTPATH PROBLEM CLASS

    def test_shortestpath_terms_weights_constant(self):
        """Test terms,weights,constant of QUBO generated by Shortest Path class"""

        sp_terms = [
            [0],
            [1],
            [2],
            [3],
            [1],
            [1, 2],
            [2, 1],
            [2],
            [2],
            [2, 3],
            [3, 2],
            [3],
            [0],
            [0, 1],
            [1],
            [1, 3],
            [0, 3],
            [3, 1],
            [3],
        ]
        sp_weights = [1, 1, 1, 1, -1, 1, 1, -1, -1, 1, 1, -1, 4, -4, 1, 1, -4, 1, 1]
        conv_sp_terms = [
            [1, 2],
            [2, 1],
            [2, 3],
            [3, 2],
            [0, 1],
            [1, 3],
            [0, 3],
            [3, 1],
            [0],
            [1],
            [2],
            [3],
            [],
        ]
        conv_sp_weights = [
            0.25,
            0.25,
            0.25,
            0.25,
            -1.0,
            0.25,
            -1.0,
            0.25,
            -0.5,
            -0.5,
            -0.5,
            -0.5,
            2.5,
        ]
        sp_qubo_terms = [[1, 2], [2, 3], [0, 1], [1, 3], [0, 3], [0], [1], [2], [3]]
        sp_qubo_weights = [0.5, 0.5, -1.0, 0.5, -1.0, -0.5, -0.5, -0.5, -0.5]
        sp_qubo_constant = 2.5

        gr = nx.generators.fast_gnp_random_graph(3, 1, seed=1234)
        for u, v in gr.edges():
            gr.edges[u, v]["weight"] = 1
        for w in gr.nodes():
            gr.nodes[w]["weight"] = 1
        source, dest = 0, 2
        sp = ShortestPath(gr, source, dest)
        n_variables = sp.G.number_of_nodes() + sp.G.number_of_edges() - 2
        bin_terms, bin_weights = sp.terms_and_weights()
        terms, weights = QUBO.convert_qubo_to_ising(n_variables, bin_terms, bin_weights)
        qubo = sp.qubo

        self.assertTrue(terms_list_equality(bin_terms, sp_terms))
        self.assertEqual(list(bin_weights), sp_weights)
        self.assertTrue(terms_list_equality(terms, conv_sp_terms))
        self.assertEqual(list(weights), conv_sp_weights)
        self.assertTrue(terms_list_equality(sp_qubo_terms, qubo.terms))
        self.assertEqual(sp_qubo_weights, qubo.weights)
        self.assertEqual(sp_qubo_constant, qubo.constant)

    def test_shortestpath_random_instance(self):
        """Test random instance method of Shortest Path problem class"""
        sp_rand_terms = [[1, 2], [2, 3], [0, 1], [1, 3], [0, 3], [0], [1], [2], [3]]
        sp_rand_weights = [0.5, 0.5, -1.0, 0.5, -1.0, -0.5, -0.5, -0.5, -0.5]
        sp_rand_constant = 2.5

        gr = nx.generators.fast_gnp_random_graph(3, 1, seed=1234)
        for u, v in gr.edges():
            gr.edges[u, v]["weight"] = 1.0
        for w in gr.nodes():
            gr.nodes[w]["weight"] = 1.0
        sp_prob = ShortestPath.random_instance(
            n_nodes=3, edge_probability=1, seed=1234, source=0, dest=2
        ).qubo

        self.assertTrue(terms_list_equality(sp_rand_terms, sp_prob.terms))
        self.assertEqual(sp_rand_weights, sp_prob.weights)
        self.assertEqual(sp_rand_constant, sp_prob.constant)

        self.assertEqual(sp_prob.terms, ShortestPath(gr, 0, 2).qubo.terms)
        self.assertEqual(sp_prob.weights, ShortestPath(gr, 0, 2).qubo.weights)
        self.assertEqual(sp_prob.constant, ShortestPath(gr, 0, 2).qubo.constant)

    def test_assertion_error(self):
        def test_assertion_fn():
            n_row = 1
            n_col = 1

            G = nx.triangular_lattice_graph(n_row, n_col)
            G = nx.convert_node_labels_to_integers(G)
            G.remove_edges_from(nx.selfloop_edges(G))

            node_weights = np.round(np.random.rand(len(G.nodes())), 3)
            edge_weights = np.round(np.random.rand(len(G.edges())), 3)

            node_dict = dict(zip(list(G.nodes()), node_weights))
            edge_dict = dict(zip(list(G.edges()), edge_weights))

            nx.set_edge_attributes(G, values=edge_dict, name="weight")
            nx.set_node_attributes(G, values=node_dict, name="weight")

            shortest_path_problem = ShortestPath(G, 0, -1)
            shortest_path_qubo = shortest_path_problem.qubo

        self.assertRaises(Exception, test_assertion_fn)

<<<<<<< HEAD
    # TESTING VRP PROBLEM CLASS

    def test_vrp_terms_weights_constant(self):
        """Testing VRP problem creation"""
        pos = [[4, 1], [4, 4], [3, 3]]  # nodes position x, y
        n_vehicles = 1
        n_nodes = len(pos)
        G = nx.Graph()
        G.add_nodes_from(range(n_nodes))
        for i in range(n_nodes - 1):
            for j in range(i + 1, n_nodes):
                r = np.sqrt((pos[i][0] - pos[j][0]) ** 2 + (pos[i][1] - pos[j][1]) ** 2)
                G.add_weighted_edges_from([(i, j, r)])
        vrp_qubo = VRP(G, pos, n_vehicles).qubo
        expected_terms = [[0, 1], [0, 2], [1, 2], [0], [1], [2]]
        expected_weights = [2.0, 2.0, 2.0, 6.5, 6.881966011250105, 7.292893218813452]
        expected_constant = 21.32514076993644

        self.assertTrue(terms_list_equality(expected_terms, vrp_qubo.terms))
        self.assertEqual(expected_weights, vrp_qubo.weights)
        self.assertEqual(expected_constant, vrp_qubo.constant)

    def test_vrp_random_instance(self):
        """Testing the random_instance method of the VRP problem class"""
        seed = 1234
        np.random.seed(seed)
        n_nodes = 3
        n_vehicles = 1
        G = nx.Graph()
        G.add_nodes_from(range(n_nodes))
        pos = [[0, 0]]
        pos += [list(2 * np.random.rand(2) - 1) for _ in range(n_nodes - 1)]
        for i in range(n_nodes - 1):
            for j in range(i + 1, n_nodes):
                r = np.sqrt((pos[i][0] - pos[j][0]) ** 2 + (pos[i][1] - pos[j][1]) ** 2)
                G.add_weighted_edges_from([(i, j, r)])

        vrp_prob = VRP(G, pos, n_vehicles).qubo
        vrp_prob_random = VRP.random_instance(
            n_nodes=n_nodes, n_vehicles=n_vehicles, seed=seed
        ).qubo

        self.assertTrue(terms_list_equality(vrp_prob_random.terms, vrp_prob.terms))
        self.assertEqual(vrp_prob_random.weights, vrp_prob.weights)
        self.assertEqual(vrp_prob_random.constant, vrp_prob.constant)

    def test_vrp_random_instance_unbalanced(self):
        """
        Testing the random_instance method of the VRP problem class using the
        unbalanced penalization method
        """
        seed = 1234
        np.random.seed(seed)
        n_nodes = 8
        n_vehicles = 2
        n_vars = n_nodes * (n_nodes - 1) // 2

        vrp_prob_random = VRP.random_instance(
            n_nodes=n_nodes,
            n_vehicles=n_vehicles,
            seed=seed,
            method="unbalanced",
            penalty=3 * [0.1],
        ).qubo

        self.assertTrue(vrp_prob_random.n == n_vars)
        self.assertTrue(vrp_prob_random.weights[0] == 0.05)
        self.assertTrue(vrp_prob_random.weights[-1] == -0.688413325464513)
        self.assertTrue(vrp_prob_random.terms[0] == [0, 1])
        self.assertTrue(vrp_prob_random.terms[-1] == [27])

    def test_vrp_type_checking(self):
        """
        Checks if the type-checking returns the right error.
        """
        # Wrong method is called
        with self.assertRaises(ValueError) as e:
            VRP.random_instance(n_nodes=6, n_vehicles=2, method="method")
        self.assertEqual(
            "The method 'method' is not valid.",
            str(e.exception),
        )
        # Penalization terms in unblanced method is not equal to three
        with self.assertRaises(ValueError) as e:
            VRP.random_instance(
                n_nodes=6, n_vehicles=2, method="unbalanced", penalty=[0.1]
            )
        self.assertEqual(
            "The penalty must have 3 parameters [lambda_0, lambda_1, lambda_2]",
            str(e.exception),
        )

        # paths with an unfeasible solution
        with self.assertRaises(ValueError) as e:
            vrp = VRP.random_instance(n_nodes=6, n_vehicles=2, seed=1234)
            sol = vrp.classical_solution()
            sol["x_0_1"] = (
                sol["x_0_1"] + 1
            ) % 2  # Changing one value in the solution to make it an unfeasible solution
            vrp.paths_subtours(sol)
        self.assertEqual(
            "Solution provided does not fulfill all the path conditions.",
            str(e.exception),
        )
        # subtours with an unfeasible direction (broke subtour)
        with self.assertRaises(ValueError) as e:
            vrp = VRP.random_instance(
                n_nodes=10, n_vehicles=2, subtours=[[]], seed=1234
            )
            sol = vrp.classical_solution()
            sol["x_1_2"] = (
                sol["x_1_2"] + 1
            ) % 2  # Changing one value in the solution to make it an unfeasible solution
            vrp.paths_subtours(sol)
        self.assertEqual(
            "The subtours in the solution are broken.",
            str(e.exception),
        )
        # Test unfeasible problem does not return classical solution
        with self.assertRaises(ValueError) as e:
            vrp = VRP.random_instance(n_nodes=3, n_vehicles=3, seed=1234)
            sol = vrp.classical_solution()
            vrp.paths_subtours(sol)
        self.assertEqual(
            "Solution not found: integer infeasible.",
            str(e.exception),
        )
        # Test wrong graph input
        with self.assertRaises(TypeError) as e:
            G = [[0, 1, 2], [1, 2, 3]]
            vrp = VRP(G, pos=[[0, 1], [1, 2]], n_vehicles=2)
        self.assertEqual(
            "Input problem graph must be a networkx Graph.",
            str(e.exception),
        )
        # Test different size between graph nodes and x, y positions in pos
        with self.assertRaises(ValueError) as e:
            G = nx.Graph()
            G.add_nodes_from(range(3))
            vrp = VRP(G, pos=[[0, 1], [1, 2]], n_vehicles=2)
        self.assertEqual(
            "The number of nodes in G is 3 while the x, y coordinates in pos is 2",
            str(e.exception),
=======
    # TESTING PORTFOLIO OPTIMIZATION PROBLEM CLASS

    def test_portfoliooptimization_terms_weights_constant(self):
        """Test terms,weights,constant of QUBO generated by Portfolio Optimization class"""

        po_terms = [[0, 1], [0, 2], [1, 2], [0], [1], [2]]
        po_weights = [0.505, 0.505, 0.505, 0.535, 0.535, 0.535]
        po_constant = 0.8799999999999999

        mu = [0.1, 0.1, 0.1]
        sigma = [[0.01, 0.01, 0.01], [0.01, 0.01, 0.01], [0.01, 0.01, 0.01]]
        risk_factor = 0.1
        budget = 2
        penalty = 1

        qubo = PortfolioOptimization(mu, sigma, risk_factor, budget, penalty).qubo
        terms, weights = qubo.terms, qubo.weights
        constant = qubo.constant

        self.assertEqual(weights, po_weights)
        self.assertEqual(terms, po_terms)
        self.assertEqual(po_constant, constant)

    def test_portfoliooptimization_random_instance(self):
        """Test random instance method of Portfolio Optimization problem class"""
        seed = 1234
        np.random.seed(seed)
        num_assets = 3
        risk_factor = 0.1
        budget = 2
        penalty = 1
        mu_bounds = [-0.1, 0.1]
        sigma_bounds = [-0.01, 0.01]
        mu = [
            (mu_bounds[1] - mu_bounds[0]) * np.random.rand() + mu_bounds[0]
            for _ in range(num_assets)
        ]
        sigma = [[0 for i in range(num_assets)] for j in range(num_assets)]
        for i in range(num_assets):
            for j in range(num_assets):
                sigma[i][j] = (
                    sigma_bounds[1] - sigma_bounds[0]
                ) * np.random.rand() + sigma_bounds[0]

        qubo = PortfolioOptimization(mu, sigma, risk_factor, budget, penalty).qubo

        qubo_random = PortfolioOptimization.random_instance(
            mu_bounds=mu_bounds,
            sigma_bounds=sigma_bounds,
            risk_factor=risk_factor,
            budget=budget,
            seed=seed,
            penalty=penalty,
            num_assets=num_assets,
        ).qubo
        self.assertEqual(qubo.weights, qubo_random.weights)
        self.assertEqual(qubo.terms, qubo_random.terms)
        self.assertEqual(qubo.constant, qubo_random.constant)

    def test_portfoliooptimization_classical_sol(self):
        """Test the portfolio optimization set random instance method classical solution"""

        seed = 1234
        np.random.seed(seed)
        po_sol = PortfolioOptimization.random_instance(
            num_assets=10, seed=seed
        ).classical_solution()

        sol = {
            "asset_0": 0,
            "asset_1": 0,
            "asset_2": 0,
            "asset_3": 1,
            "asset_4": 1,
            "asset_5": 0,
            "asset_6": 0,
            "asset_7": 1,
            "asset_8": 1,
            "asset_9": 1,
        }

        self.assertEqual(po_sol, sol)

    def test_portfoliooptimization_plot(self):
        """Test portfolio optmization random instance method"""
        import matplotlib.pyplot as plt

        seed = 1234
        porfolitooptimization_random_prob = PortfolioOptimization.random_instance(
            num_assets=12, budget=8, seed=seed
        )
        sol = porfolitooptimization_random_prob.classical_solution()
        figure = porfolitooptimization_random_prob.plot_solution(sol)
        self.assertTrue(isinstance(figure, plt.Figure))
        fig, ax = plt.subplots(figsize=(5, 5))
        self.assertTrue(
            porfolitooptimization_random_prob.plot_solution(sol, ax=ax) == None
>>>>>>> 7c007afd
        )

    # TESTING MAXIMAL INDEPENDENT SET PROBLEM

    def test_mis_terms_weights_constant(self):
        """Test that MaximumCut creates a correct QUBO from the provided graph"""

        gr = nx.generators.random_graphs.fast_gnp_random_graph(n=5, p=0.8, seed=1234)
        gr_edges = [
            [0, 3],
            [0, 4],
            [1, 2],
            [1, 3],
            [2, 4],
            [3, 4],
            [0],
            [1],
            [2],
            [3],
            [4],
        ]
        gr_weights = [0.5, 0.5, 0.5, 0.5, 0.5, 0.5, -0.5, -0.5, -0.5, -1.0, -1.0]

        mis_prob_qubo = MIS(gr).qubo

        self.assertTrue(terms_list_equality(gr_edges, mis_prob_qubo.terms))
        self.assertEqual(gr_weights, mis_prob_qubo.weights)
        self.assertEqual(0.5, mis_prob_qubo.constant)

    def test_mis_random_problem(self):
        """Test MaximumCut random instance method"""

        seed = 1234
        gr = nx.generators.random_graphs.fast_gnp_random_graph(n=10, p=0.8, seed=seed)
        mis_manual_prob = MIS(gr).qubo

        np.random.seed(1234)
        mis_random_prob = MIS.random_instance(
            n_nodes=10, edge_probability=0.8, seed=seed
        ).qubo

        self.assertTrue(
            terms_list_equality(mis_manual_prob.terms, mis_random_prob.terms)
        )
        self.assertEqual(mis_manual_prob.weights, mis_random_prob.weights)
        self.assertEqual(mis_manual_prob.constant, mis_random_prob.constant)

    def test_mis_type_checking(self):
        """
        Checks if the type-checking returns the right error.
        """

        # graph type-check
        graph_list = [(1, 2), {"node1": 1, "node2": 2}, np.array([1, 2])]

        for each_graph in graph_list:
            with self.assertRaises(TypeError) as e:
                MIS(G=each_graph)
            self.assertEqual(
                "Input problem graph must be a networkx Graph.", str(e.exception)
            )

    def test_mis_classical_sol(self):
        """Test the maximal independent set random instance method classical solution"""

        seed = 1234
        np.random.seed(seed)
        mis_sol = MIS.random_instance(
            n_nodes=10, edge_probability=0.7, seed=seed
        ).classical_solution()

        sol = {
            "x_0": 1,
            "x_1": 1,
            "x_2": 0,
            "x_3": 0,
            "x_4": 0,
            "x_5": 0,
            "x_6": 0,
            "x_7": 0,
            "x_8": 1,
            "x_9": 0,
        }

        self.assertEqual(mis_sol, sol)

    def test_mis_plot(self):
        """Test maximal independent set random instance method"""
        from matplotlib.pyplot import Figure

        seed = 1234
        mis_random_prob = MIS.random_instance(
            n_nodes=10, edge_probability=0.7, seed=seed
        )
        sol = {
            "x_0": 1,
            "x_1": 1,
            "x_2": 0,
            "x_3": 0,
            "x_4": 0,
            "x_5": 0,
            "x_6": 0,
            "x_7": 0,
            "x_8": 1,
            "x_9": 0,
        }
        fig = mis_random_prob.plot_solution(sol)
        self.assertTrue(isinstance(fig, Figure))

    def __generate_random_problems(self):
        problems_random_instances = {
            "tsp": TSP.random_instance(n_cities=randint(2, 15)),
            "number_partition": NumberPartition.random_instance(
                n_numbers=randint(2, 15)
            ),
            "maximum_cut": MaximumCut.random_instance(
                n_nodes=randint(2, 15), edge_probability=random()
            ),
            "knapsack": Knapsack.random_instance(n_items=randint(2, 15)),
            "slack_free_knapsack": SlackFreeKnapsack.random_instance(
                n_items=randint(2, 15)
            ),
            "minimum_vertex_cover": MinimumVertexCover.random_instance(
                n_nodes=randint(2, 15), edge_probability=random()
            ),
            "shortest_path": ShortestPath.random_instance(
                n_nodes=randint(3, 15), edge_probability=random()
            ),
            "vehicle_routing": VRP.random_instance(),
            "maximal_independent_set": MIS.random_instance(
                n_nodes=randint(3, 15), edge_probability=random()
            ),
            "bin_packing": BinPacking.random_instance(),
        }
        qubo_random_instances = {
            k: v.qubo for k, v in problems_random_instances.items()
        }
        qubo_random_instances["generic_qubo"] = QUBO.random_instance(randint(2, 15))
        return problems_random_instances, qubo_random_instances

    def test_problem_instance(self):
        """
        Test problem instance method of the QUBO class.
        From the random instance of all the different problems, we generate the
        QUBO problem out of it and then we check if the problem instance
        attribute is correct, by comparing the keys of the problem instance
        with the expected keys.
        """

        _, qubos = self.__generate_random_problems()

        expected_keys = {
            "tsp": ["problem_type", "n_cities", "G", "A", "B"],
            "number_partition": ["problem_type", "numbers", "n_numbers"],
            "maximum_cut": ["problem_type", "G"],
            "knapsack": [
                "problem_type",
                "values",
                "weights",
                "weight_capacity",
                "penalty",
                "n_items",
            ],
            "slack_free_knapsack": [
                "problem_type",
                "values",
                "weights",
                "weight_capacity",
                "penalty",
                "n_items",
            ],
            "minimum_vertex_cover": ["problem_type", "G", "field", "penalty"],
            "shortest_path": ["problem_type", "G", "source", "dest"],
            "vehicle_routing": [
                "problem_type",
                "G",
                "pos",
                "n_vehicles",
                "depot",
                "subtours",
                "method",
                "penalty",
            ],
            "maximal_independent_set": ["problem_type", "G", "penalty"],
            "bin_packing": [
                "problem_type",
                "weights",
                "weight_capacity",
                "penalty",
                "n_items",
                "method",
                "simplifications",
                "n_bins",
                "min_bins",
                "solution",
            ],
            "generic_qubo": ["problem_type"],
        }

        for k, v in qubos.items():
            assert (
                list(v.problem_instance.keys()) == expected_keys[k]
            ), "Problem instance keys are not correct for problem type {}".format(k)
            assert (
                k == v.problem_instance["problem_type"]
            ), "Problem type is not correct for problem type {}".format(k)

    def test_problem_from_instance_dict(self):
        """
        Test problem from instance method of the problem class.
        """
        problem_mapper = {
            "generic_qubo": QUBO,
            "tsp": TSP,
            "number_partition": NumberPartition,
            "maximum_cut": MaximumCut,
            "knapsack": Knapsack,
            "slack_free_knapsack": SlackFreeKnapsack,
            "minimum_vertex_cover": MinimumVertexCover,
            "shortest_path": ShortestPath,
            "maximal_independent_set": MIS,
            "bin_packing": BinPacking,
            "vehicle_routing": VRP,
        }

        problems, qubos = self.__generate_random_problems()

        for type in qubos:
            if type == "generic_qubo":
                continue

            problem_instance = qubos[type].problem_instance.copy()

            problem = create_problem_from_dict(problem_instance)
            if problem_instance["problem_type"] == "bin_packing":
                print(problem.problem_instance)
                print()
                print(problems[type].problem_instance)
            assert (
                problem.problem_instance == problems[type].problem_instance
            ), "Problem from instance method is not correct for problem type {}".format(
                type
            )
            assert convert2serialize(problem) == convert2serialize(
                problems[type]
            ), "Problem from instance method is not correct for problem type {}".format(
                type
            )

    def test_qubo_from_dict(self):
        """
        Test qubo from dict method of the QUBO class.
        """

        _, qubos = self.__generate_random_problems()
        for _, qubo in qubos.items():
            qubo_dict = qubo.asdict()

            new_qubo = QUBO.from_dict(qubo_dict)

            for term, new_term in zip(qubo.terms, new_qubo.terms):
                assert set(term) == set(
                    new_term
                ), "QUBO from dict method is not correct for problem type {}, terms compared: {}, {}".format(
                    qubo.problem_instance["problem_type"], term, new_term
                )

                assert set(qubo.weights) == set(
                    new_qubo.weights
                ), "QUBO from dict method is not correct for problem type {}".format(
                    qubo.problem_instance["problem_type"]
                )

                for key in qubo.__dict__:
                    if key != "terms" and key != "weights":
                        assert (
                            qubo.__dict__[key] == new_qubo.__dict__[key]
                        ), "QUBO from dict method is not correct for problem type {}".format(
                            qubo.problem_instance["problem_type"]
                        )

    # TESTING BINPACKING CLASS
    def test_binpacking_terms_weights_constant(self):
        """Test that BinPacking creates a correct QUBO from the provided weights and terms"""

        terms = [
            [2, 3],
            [4, 5],
            [0, 2],
            [0, 4],
            [0, 6],
            [2, 4],
            [2, 6],
            [4, 6],
            [1, 3],
            [1, 5],
            [1, 7],
            [3, 5],
            [3, 7],
            [5, 7],
            [0],
            [1],
            [2],
            [3],
            [4],
            [5],
            [6],
            [7],
        ]

        weights = [
            1.5,
            1.5,
            -0.75,
            -1.0,
            -1.5,
            0.5,
            0.75,
            1.0,
            -0.75,
            -1.0,
            -1.5,
            0.5,
            0.75,
            1.0,
            1.25,
            1.25,
            -0.875,
            -0.875,
            -1.1666666666666665,
            -1.1666666666666665,
            -1.75,
            -1.75,
        ]
        constant = 10.083333333333332
        weights_list = [3, 4]
        weight_capacity = 6
        binpacking_prob_qubo = BinPacking(
            weights_list, weight_capacity, simplifications=False
        ).qubo
        self.assertTrue(terms_list_equality(terms, binpacking_prob_qubo.terms))
        self.assertTrue(terms_list_isclose(weights, binpacking_prob_qubo.weights))
        self.assertTrue(np.isclose(constant, binpacking_prob_qubo.constant))

    def test_binpacking_terms_weights_constant_simplified(self):
        """Test that BinPacking creates a correct QUBO from the provided weights and terms"""

        terms = [
            [1, 2],
            [1, 3],
            [2, 3],
            [4, 5],
            [4, 6],
            [5, 6],
            [1, 4],
            [1, 7],
            [4, 7],
            [2, 5],
            [8, 2],
            [8, 5],
            [0, 3],
            [0, 6],
            [0, 9],
            [3, 6],
            [9, 3],
            [9, 6],
            [0],
            [1],
            [2],
            [3],
            [4],
            [5],
            [6],
            [7],
            [8],
            [9],
        ]

        weights = [
            1.0,
            1.0,
            1.0,
            1.0,
            1.0,
            1.0,
            0.2,
            0.28,
            0.35,
            0.2,
            0.4,
            0.5,
            -0.4,
            -0.5,
            -1.0,
            0.2,
            0.4,
            0.5,
            0.4,
            -1.08,
            -0.96,
            -1.36,
            -1.1,
            -0.95,
            -1.45,
            -0.14,
            0.1,
            -0.9,
        ]
        constant = 9.29
        weights_list = [3, 4, 5]
        weight_capacity = 10
        binpacking_prob_qubo = BinPacking(weights_list, weight_capacity).qubo

        self.assertTrue(terms_list_equality(terms, binpacking_prob_qubo.terms))
        self.assertTrue(terms_list_isclose(weights, binpacking_prob_qubo.weights))
        self.assertTrue(np.isclose(constant, binpacking_prob_qubo.constant))

    def test_binpacking_terms_weights_constant_unbalanced(self):
        """Test that BinPacking creates a correct QUBO from the provided weights and terms
        using the unbalanced penalization encoding"""
        terms = [
            [1, 2],
            [1, 3],
            [2, 3],
            [4, 5],
            [4, 6],
            [5, 6],
            [1, 4],
            [2, 5],
            [0, 3],
            [0, 6],
            [3, 6],
            [0],
            [1],
            [2],
            [3],
            [4],
            [5],
            [6],
        ]

        weights = [
            1.0,
            1.0,
            1.0,
            1.0,
            1.0,
            1.0,
            0.05,
            0.05,
            -0.1,
            -0.125,
            0.05,
            -0.475,
            -0.97,
            -0.91,
            -1.01,
            -0.9625,
            -0.8875,
            -1.0125,
        ]
        constant = 6.8775

        weights_list = [3, 4, 5]
        weight_capacity = 10
        binpacking_prob_qubo = BinPacking(
            weights_list, weight_capacity, method="unbalanced"
        ).qubo

        self.assertTrue(terms_list_equality(terms, binpacking_prob_qubo.terms))
        self.assertTrue(terms_list_isclose(weights, binpacking_prob_qubo.weights))
        self.assertTrue(np.isclose(constant, binpacking_prob_qubo.constant))

    def test_binpacking_terms_penalizations_terms_unbalanced(self):
        """Test that BinPacking creates a correct QUBO from the provided weights and terms
        using the unbalanced penalization encoding given the penalization terms"""
        terms = [[1, 2], [0, 2], [0], [1], [2]]

        weights = [0.5, -0.25, -0.25, -0.0625, -0.125]
        constant = 1.953125

        weights_list = [3, 4]
        weight_capacity = 8
        penalty = [1, 1, 1]
        binpacking_prob_qubo = BinPacking(
            weights_list,
            weight_capacity,
            penalty=penalty,
            method="unbalanced",
            simplifications=True,
        ).qubo

        self.assertTrue(terms_list_equality(terms, binpacking_prob_qubo.terms))
        self.assertTrue(terms_list_isclose(weights, binpacking_prob_qubo.weights))
        self.assertTrue(np.isclose(constant, binpacking_prob_qubo.constant))

    def test_binpacking_terms_penalizations_terms_slack(self):
        """Test that BinPacking creates a correct QUBO from the provided weights and terms
        using the unbalanced penalization encoding"""
        terms = [[1, 2], [1, 3], [0, 2], [0, 4], [2, 4], [0], [1], [2], [3], [4]]

        weights = [
            0.5,
            0.15625,
            -0.25,
            -0.5,
            0.25,
            -0.25,
            0.03125,
            -0.125,
            0.0390625,
            -0.25,
        ]
        constant = 2.7890625

        weights_list = [3, 4]
        weight_capacity = 8
        penalty = [1]
        binpacking_prob_qubo = BinPacking(
            weights_list,
            weight_capacity,
            penalty=penalty,
            method="slack",
            simplifications=True,
        ).qubo

        self.assertTrue(terms_list_equality(terms, binpacking_prob_qubo.terms))
        self.assertTrue(terms_list_isclose(weights, binpacking_prob_qubo.weights))
        self.assertTrue(np.isclose(constant, binpacking_prob_qubo.constant))

    def test_binpacking_random_problem(self):
        """Test Bin Packing random instance method"""

        seed = 1234
        np.random.seed(seed)
        min_weight = 1
        max_weight = 7
        n_items = 3
        weight_capacity = 15
        weights = list(np.random.randint(min_weight, max_weight, n_items))
        binpacking_manual_prob = BinPacking(weights, weight_capacity).qubo

        binpacking_random_prob = BinPacking.random_instance(
            n_items=3, seed=seed, weight_capacity=weight_capacity
        ).qubo

        self.assertTrue(
            terms_list_equality(
                binpacking_manual_prob.terms, binpacking_random_prob.terms
            )
        )
        self.assertEqual(binpacking_manual_prob.weights, binpacking_random_prob.weights)
        self.assertEqual(
            binpacking_manual_prob.constant, binpacking_random_prob.constant
        )

    def test_binpacking_classical_sol(self):
        """Test the Bin Packing random instance method classical solution"""

        seed = 1234
        np.random.seed(seed)
        binpacking_sol = BinPacking.random_instance(
            n_items=3, seed=seed
        ).classical_solution()

        sol = {
            "y_0": 1,
            "y_1": 0,
            "y_2": 0,
            "x_0_0": 1,
            "x_0_1": 0,
            "x_0_2": 0,
            "x_1_0": 1,
            "x_1_1": 0,
            "x_1_2": 0,
            "x_2_0": 1,
            "x_2_1": 0,
            "x_2_2": 0,
        }

        self.assertEqual(binpacking_sol, sol)

    def test_binpacking_plot(self):
        """Test Bin Packing random instance method"""
        from matplotlib.pyplot import Figure

        seed = 1234
        binpacking_random_prob = BinPacking.random_instance(n_items=3, seed=seed)
        sol = {
            "y_0": 1,
            "y_1": 0,
            "y_2": 0,
            "x_0_0": 1,
            "x_0_1": 0,
            "x_0_2": 0,
            "x_1_0": 1,
            "x_1_1": 0,
            "x_1_2": 0,
            "x_2_0": 1,
            "x_2_1": 0,
            "x_2_2": 0,
        }
        fig = binpacking_random_prob.plot_solution(sol)
        self.assertTrue(isinstance(fig, Figure))

    def test_binpacking_method_checking(self):
        """
        Checks if the method-checking returns the right error.
        """
        weights = [3, 5, 7]
        weight_capacity = 15
        method = "random"
        with self.assertRaises(ValueError) as e:
            BinPacking(weights, weight_capacity, method=method)
        self.assertEqual(
            f"The method '{method}' is not a valid method. Choose between 'slack' and 'unbalanced'",
            str(e.exception),
        )

    def test_binpacking_random_problem_checking(self):
        """
        Checks if the random min_weight equal to max_weight returns the right error.
        """
        min_weight = 5
        max_weight = 5
        with self.assertRaises(ValueError) as e:
            BinPacking.random_instance(min_weight=min_weight, max_weight=max_weight)
        self.assertEqual(
            f"min_weight: {min_weight} must be < max_weight:{max_weight}",
            str(e.exception),
        )

    def test_binpacking_classical_sol_checking(self):
        """
        Checks if the unfeasible classical solution returns the right error.
        """
        weights = [10, 10]
        weight_capacity = 8
        with self.assertRaises(ValueError) as e:
            BinPacking(
                weights=weights, weight_capacity=weight_capacity
            ).classical_solution()
        self.assertEqual("solution not found: integer infeasible", str(e.exception))

    def test_binpacking_input_weights(self):
        """
        Checks if the unfeasible classical solution returns the right error.
        """
        weights = [10.1, 10]
        weight_capacity = 8
        with self.assertRaises(TypeError) as e:
            BinPacking(
                weights=weights, weight_capacity=weight_capacity
            ).classical_solution()
        self.assertEqual(
            f"The weights must be integer numbers. Format {type(weights[0])} found.",
            str(e.exception),
        )

    def test_binpacking_input_weight_capacity(self):
        """
        Checks if the unfeasible classical solution returns the right error.
        """
        weights = [10, 10]
        weight_capacity = 8.1
        with self.assertRaises(TypeError) as e:
            BinPacking(
                weights=weights, weight_capacity=weight_capacity
            ).classical_solution()
        self.assertEqual(
            f"The weight_capacity must be integer. Format {type(weight_capacity)} found.",
            str(e.exception),
        )


if __name__ == "__main__":
    unittest.main()<|MERGE_RESOLUTION|>--- conflicted
+++ resolved
@@ -11,11 +11,8 @@
     SlackFreeKnapsack,
     MaximumCut,
     MinimumVertexCover,
-<<<<<<< HEAD
     VRP,
-=======
     PortfolioOptimization,
->>>>>>> 7c007afd
     MIS,
     BinPacking,
 )
@@ -1055,7 +1052,6 @@
 
         self.assertRaises(Exception, test_assertion_fn)
 
-<<<<<<< HEAD
     # TESTING VRP PROBLEM CLASS
 
     def test_vrp_terms_weights_constant(self):
@@ -1199,7 +1195,7 @@
         self.assertEqual(
             "The number of nodes in G is 3 while the x, y coordinates in pos is 2",
             str(e.exception),
-=======
+
     # TESTING PORTFOLIO OPTIMIZATION PROBLEM CLASS
 
     def test_portfoliooptimization_terms_weights_constant(self):
@@ -1296,9 +1292,7 @@
         self.assertTrue(isinstance(figure, plt.Figure))
         fig, ax = plt.subplots(figsize=(5, 5))
         self.assertTrue(
-            porfolitooptimization_random_prob.plot_solution(sol, ax=ax) == None
->>>>>>> 7c007afd
-        )
+            porfolitooptimization_random_prob.plot_solution(sol, ax=ax) == None)
 
     # TESTING MAXIMAL INDEPENDENT SET PROBLEM
 
