#   Copyright 2022 Entropica Labs
#
#   Licensed under the Apache License, Version 2.0 (the "License");
#   you may not use this file except in compliance with the License.
#   You may obtain a copy of the License at
#
#       http://www.apache.org/licenses/LICENSE-2.0
#
#   Unless required by applicable law or agreed to in writing, software
#   distributed under the License is distributed on an "AS IS" BASIS,
#   WITHOUT WARRANTIES OR CONDITIONS OF ANY KIND, either express or implied.
#   See the License for the specific language governing permissions and
#   limitations under the License.
import numpy as np
from time import time
from typing import Optional, List
# IBM Qiskit imports
from qiskit import QuantumCircuit, QuantumRegister, execute
from qiskit.providers.ibmq.job import (IBMQJobApiError, IBMQJobInvalidStateError,
                                       IBMQJobFailureError, IBMQJobTimeoutError)
from qiskit.circuit import Parameter

from ...devices import DeviceQiskit
from ...basebackend import QAOABaseBackendShotBased, QAOABaseBackendCloud, QAOABaseBackendParametric
from ...qaoa_parameters.baseparams import QAOACircuitParams, QAOAVariationalBaseParams
from ...utilities import flip_counts


# add support to perform error mitigation for a future version
# from qiskit.ignis.mitigation.measurement import (complete_meas_cal,
#                                                  CompleteMeasFitter)


class QAOAQiskitQPUBackend(QAOABaseBackendParametric, QAOABaseBackendCloud, QAOABaseBackendShotBased):
    """
    A QAOA simulator as well as for real QPU using qiskit as the backend

    Parameters
    ----------
    device: `DeviceQiskit`
        An object of the class ``DeviceQiskit`` which contains the credentials
        for accessing the QPU via cloud and the name of the device.
    circuit_params: `QAOACircuitParams`
        An object of the class ``QAOACircuitParams`` which contains information on 
        circuit construction and depth of the circuit.
    n_shots: `int`
        The number of shots to be taken for each circuit.
    prepend_state: `QuantumCircuit`
        The state prepended to the circuit.
    append_state: `QuantumCircuit`
        The state appended to the circuit.
    init_hadamard: `bool`
        Whether to apply a Hadamard gate to the beginning of the 
        QAOA part of the circuit.
    cvar_alpha: `float`
        The value of alpha for the CVaR method.
    """

    def __init__(self,
                 circuit_params: QAOACircuitParams,
                 device: DeviceQiskit,
                 n_shots: int,
                 prepend_state: Optional[QuantumCircuit],
                 append_state: Optional[QuantumCircuit],
                 init_hadamard: bool,
                 qubit_layout: List[int] = [],
                 cvar_alpha: float = 1):

        QAOABaseBackendShotBased.__init__(self,
                                          circuit_params,
                                          n_shots,
                                          prepend_state,
                                          append_state,
                                          init_hadamard,
                                          cvar_alpha)
        QAOABaseBackendCloud.__init__(self, device)

        self.qureg = QuantumRegister(self.n_qubits)
        self.qubit_layout = self.circuit_params.qureg if qubit_layout == [] else qubit_layout

        if self.prepend_state:
            assert self.n_qubits >= len(prepend_state.qubits), "Cannot attach a bigger circuit" \
                                                               "to the QAOA routine"
        
        if self.device.provider_connected and self.device.qpu_connected:
            self.backend_qpu = self.device.backend_device
        elif self.device.provider_connected and self.device.qpu_connected in [False, None]:
            if type(self.device).__name__ == 'DeviceAzure':
                raise Exception('Connection to Azure was made. Error connecting to the specified backend.')
            else:
                raise Exception(
                    'Connection to IBMQ was made. Error connecting to the specified backend.')
        else:
            if type(self.device).__name__ == 'DeviceAzure':
                raise Exception('Error connecting to Azure.')
            else:
                raise Exception('Error connecting to IBMQ.')
            
        if self.device.n_qubits < self.n_qubits:
            raise Exception('There are lesser qubits on the device than the number of qubits required for the circuit.')
        # For parametric circuits
        self.parametric_circuit = self.parametric_qaoa_circuit

    def qaoa_circuit(self, params: QAOAVariationalBaseParams) -> QuantumCircuit:
        """
        The final QAOA circuit to be executed on the QPU.

        Parameters
        ----------
        params: `QAOAVariationalBaseParams`

        Returns
        -------
        qaoa_circuit: `QuantumCircuit`
            The final QAOA circuit after binding angles from variational parameters.
        """

        angles_list = self.obtain_angles_for_pauli_list(
            self.abstract_circuit, params)
        memory_map = dict(zip(self.qiskit_parameter_list, angles_list))
        new_parametric_circuit = self.parametric_circuit.bind_parameters(
            memory_map)
        return new_parametric_circuit

    @property
    def parametric_qaoa_circuit(self) -> QuantumCircuit:
        """
        Creates a parametric QAOA circuit, given the qubit pairs, single qubits with biases,
        and a set of circuit angles. Note that this function does not actually run
        the circuit. To do this, you will need to subsequently execute the command self.eng.flush().

        Parameters
        ----------
            params:
                Object of type QAOAVariationalBaseParams
        """
        # self.reset_circuit()
        parametric_circuit = QuantumCircuit(self.qureg)

        if self.prepend_state:
            parametric_circuit = parametric_circuit.compose(self.prepend_state)
        # Initial state is all |+>
        if self.init_hadamard:
            parametric_circuit.h(self.qureg)

        self.qiskit_parameter_list = []
        for each_gate in self.abstract_circuit:
            angle_param = Parameter(str(each_gate.pauli_label))
            self.qiskit_parameter_list.append(angle_param)
            each_gate.rotation_angle = angle_param
            decomposition = each_gate.decomposition('standard')
            # using the list above, construct the circuit
            for each_tuple in decomposition:
                gate = each_tuple[0]()
                parametric_circuit = gate.apply_ibm_gate(*each_tuple[1],parametric_circuit)

        if self.append_state:
            parametric_circuit = parametric_circuit.compose(self.append_state)
        parametric_circuit.measure_all()

        return parametric_circuit

    def get_counts(self, params: QAOAVariationalBaseParams, n_shots=None) -> dict:
        """
        Execute the circuit and obtain the counts

        Parameters
        ----------
        params: QAOAVariationalBaseParams
            The QAOA parameters - an object of one of the parameter classes, containing 
            variable parameters.
        n_shots: int
            The number of times to run the circuit. If None, n_shots is set to the default: self.n_shots

        Returns
        -------
            A dictionary with the bitstring as the key and the number of counts 
            as its value.
        """

        n_shots = self.n_shots if n_shots == None else n_shots

        circuit = self.qaoa_circuit(params)

        job_state = False
        no_of_job_retries = 0
        max_job_retries = 5

        while job_state == False:
<<<<<<< HEAD
            job = execute(circuit, backend=self.backend_qpu,
                          shots=n_shots, initial_layout=self.qubit_layout)
=======
            
            # initial_layout only passed if not azure device
            input_items = {'shots':self.n_shots, 'initial_layout':self.qubit_layout}
            if type(self.device).__name__ == 'DeviceAzure':
                input_items.pop('initial_layout')
            job = self.backend_qpu.run(circuit, **input_items)
>>>>>>> 46c654e2

            api_contact = False
            no_of_api_retries = 0
            max_api_retries = 5

            while api_contact == False:
                try:
                    self.job_id = job.job_id()
                    counts = job.result().get_counts()
                    api_contact = True
                    job_state = True
                except (IBMQJobApiError, IBMQJobTimeoutError):
                    print("There was an error when trying to contact the IBMQ API.")
                    job_state = True
                    no_of_api_retries += 1
                    time.sleep(5)
                except (IBMQJobFailureError, IBMQJobInvalidStateError):
                    print(
                        "There was an error with the state of the Job in IBMQ.")
                    no_of_job_retries += 1
                    break

                if no_of_api_retries >= max_api_retries:
                    raise ConnectionError(
                        "Number of API Retries exceeded Maximum allowed.")

            if no_of_job_retries >= max_job_retries:
                raise ConnectionError(
                    "An Error Occurred with the Job(s) sent to IBMQ.")

        # Expose counts
        counts_flipped = flip_counts(counts)
        self.measurement_outcomes = counts_flipped
        return counts_flipped

    def circuit_to_qasm(self, params: QAOAVariationalBaseParams) -> str:
        """
        A method to convert the entire QAOA `QuantumCircuit` object into 
        a OpenQASM string
        """
        raise NotImplementedError()
        # qasm_string = self.qaoa_circuit(params).qasm(formatted=True)
        # return qasm_string

    def reset_circuit(self):
        """
        Reset self.circuit after performing a computation
        """
        raise NotImplementedError()<|MERGE_RESOLUTION|>--- conflicted
+++ resolved
@@ -187,17 +187,12 @@
         max_job_retries = 5
 
         while job_state == False:
-<<<<<<< HEAD
-            job = execute(circuit, backend=self.backend_qpu,
-                          shots=n_shots, initial_layout=self.qubit_layout)
-=======
             
             # initial_layout only passed if not azure device
-            input_items = {'shots':self.n_shots, 'initial_layout':self.qubit_layout}
+            input_items = {'shots':n_shots, 'initial_layout':self.qubit_layout}
             if type(self.device).__name__ == 'DeviceAzure':
                 input_items.pop('initial_layout')
             job = self.backend_qpu.run(circuit, **input_items)
->>>>>>> 46c654e2
 
             api_contact = False
             no_of_api_retries = 0
